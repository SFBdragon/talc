--- conflicted
+++ resolved
@@ -24,21 +24,11 @@
 lock_api = { version= "0.4", optional = true }
 
 [dev-dependencies]
-<<<<<<< HEAD
-simple-chunk-allocator = "0.1.5"
-linked_list_allocator = { version = "0.10.3", features =  ["use_spin_nightly", "const_mut_refs", "alloc_ref"] }
-good_memory_allocator = { version = "0.1.7", features = ["spin", "allocator"] }
-average = "0.13.1"
-fastrand = "1.9.0"
-tikv-jemallocator = { version = "0.5.0", features = [] }
-spin = { version = "0.9.8", default-features = false, features = ["lock_api", "spin_mutex"] }
-=======
 fastrand = "1.9"
 linked_list_allocator = { version = "0.10", features =  ["use_spin_nightly", "const_mut_refs", "alloc_ref"] }
 good_memory_allocator = { version = "0.1", features = ["spin", "allocator"] }
 buddy-alloc = "0.5"
-
->>>>>>> d14334c6
+spin = { version = "0.9.8", default-features = false, features = ["lock_api", "spin_mutex"] }
 
 [profile.release]
 lto = true
